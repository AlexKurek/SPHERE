import pandas as pd
import numpy as np
import astropy.coordinates as coord
import astropy.units as units
import scipy.ndimage as ndimage
import matplotlib
import matplotlib.pyplot as plt
import matplotlib.patches as patches
import matplotlib.colors as colors

from astropy.io import fits
from astropy.time import Time
from astropy.modeling import models, fitting
from matplotlib.backends.backend_pdf import PdfPages


def check_recipe_execution(recipe_execution, recipe_name, recipe_requirements):
    '''
    Check execution of previous recipes for a given recipe.

    Parameters
    ----------
    recipe_execution : dict
        Status of executed recipes

    recipe_name : str
        Name of the current recipe

    recipe_requirements : dict
        Dictionary providing the recipe requirements
    
    Returns
    -------
    execute_recipe : bool
        Current recipe can be executed safely
    '''
    requirements = recipe_requirements[recipe_name]

    execute_recipe = True
    missing = []
    for r in requirements:
        if not recipe_execution[r]:
            execute_recipe = False
            missing.append(r)

    if not execute_recipe:
        raise ValueError('{0} cannot executed because some files have been '.format(recipe_name) +
                         'removed from the reduction directory ' +
                         'or the following recipes have not been executed: {0}. '.format(missing))

    return execute_recipe

    
def parallatic_angle(ha, dec, geolat):
    '''
    Parallactic angle of a source in degrees

    Parameters
    ----------
    ha : array_like
        Hour angle, in hours

    dec : float
        Declination, in degrees

    geolat : float
        Observatory declination, in degrees

    Returns
    -------
    pa : array_like
        Parallactic angle values
    '''
    pa = -np.arctan2(-np.sin(ha),
                     np.cos(dec) * np.tan(geolat) - np.sin(dec) * np.cos(ha))

    if (dec >= geolat):
        pa[ha < 0] += 360*units.degree
    
    return np.degrees(pa)


def compute_times(frames_info):
    '''
    Compute the various timestamps associated to frames

    Parameters
    ----------
    frames_info : dataframe
        The data frame with all the information on science frames
    '''

    # get necessary values
    time_start = frames_info['DATE-OBS'].values
    time_end   = frames_info['DET FRAM UTC'].values
    time_delta = (time_end - time_start) / frames_info['DET NDIT'].values.astype(np.int)
    DIT        = np.array(frames_info['DET SEQ1 DIT'].values.astype(np.float)*1000, dtype='timedelta64[ms]')

    # calculate UTC time stamps
    idx = frames_info.index.get_level_values(1).values
    ts_start = time_start + time_delta * idx
    ts       = time_start + time_delta * idx + DIT/2
    ts_end   = time_start + time_delta * idx + DIT

    # calculate mjd
    geolon = coord.Angle(frames_info['TEL GEOLON'].values[0], units.degree)
    geolat = coord.Angle(frames_info['TEL GEOLAT'].values[0], units.degree)
    geoelev = frames_info['TEL GEOELEV'].values[0]

    utc = Time(ts_start.astype(str), scale='utc', location=(geolon, geolat, geoelev))
    mjd_start = utc.mjd
    
    utc = Time(ts.astype(str), scale='utc', location=(geolon, geolat, geoelev))
    mjd = utc.mjd

    utc = Time(ts_end.astype(str), scale='utc', location=(geolon, geolat, geoelev))
    mjd_end = utc.mjd
    
    # update frames_info
    frames_info['TIME START'] = ts_start
    frames_info['TIME']       = ts
    frames_info['TIME END']   = ts_end

    frames_info['MJD START']  = mjd_start
    frames_info['MJD']        = mjd
    frames_info['MJD END']    = mjd_end


def compute_angles(frames_info):
    '''
    Compute the various angles associated to frames: RA, DEC, parang,
    pupil offset, final derotation angle

    Parameters
    ----------
    frames_info : dataframe
        The data frame with all the information on science frames
    '''

    # derotator drift check and correction
    date_fix = Time('2016-07-12')
    if np.any(frames_info['MJD'].values <= date_fix.mjd):
        alt = frames_info['TEL ALT'].values.astype(np.float)
        drot2 = frames_info['INS4 DROT2 BEGIN'].values.astype(np.float)
        pa_correction = np.degrees(np.arctan(np.tan(np.radians(alt-2.*drot2))))
    else:
        pa_correction = 0
    
    # RA/DEC
    ra_drot = frames_info['INS4 DROT2 RA'].values.astype(np.float)
    ra_drot_h = np.floor(ra_drot/1e4)
    ra_drot_m = np.floor((ra_drot - ra_drot_h*1e4)/1e2)
    ra_drot_s = ra_drot - ra_drot_h*1e4 - ra_drot_m*1e2
    ra = coord.Angle((ra_drot_h, ra_drot_m, ra_drot_s), units.hour)
    frames_info['RA'] = ra

    dec_drot = frames_info['INS4 DROT2 DEC'].values.astype(np.float)
    sign = np.sign(dec_drot)
    udec_drot  = np.abs(dec_drot)
    dec_drot_d = np.floor(udec_drot/1e4)
    dec_drot_m = np.floor((udec_drot - dec_drot_d*1e4)/1e2)
    dec_drot_s = udec_drot - dec_drot_d*1e4 - dec_drot_m*1e2
    dec_drot_d *= sign
    dec = coord.Angle((dec_drot_d, dec_drot_m, dec_drot_s), units.degree)
    frames_info['DEC'] = dec
    
    # calculate parallactic angles
    geolon = coord.Angle(frames_info['TEL GEOLON'].values[0], units.degree)
    geolat = coord.Angle(frames_info['TEL GEOLAT'].values[0], units.degree)
    geoelev = frames_info['TEL GEOELEV'].values[0]

    utc = Time(frames_info['TIME START'].values.astype(str), scale='utc', location=(geolon, geolat, geoelev))
    lst = utc.sidereal_time('apparent')
    ha  = lst - ra
    pa  = parallatic_angle(ha, dec[0], geolat)    
    frames_info['PARANG START'] = pa.value + pa_correction

    utc = Time(frames_info['TIME'].values.astype(str), scale='utc', location=(geolon, geolat, geoelev))
    lst = utc.sidereal_time('apparent')
    ha  = lst - ra
    pa  = parallatic_angle(ha, dec[0], geolat)    
    frames_info['PARANG'] = pa.value + pa_correction

    utc = Time(frames_info['TIME END'].values.astype(str), scale='utc', location=(geolon, geolat, geoelev))
    lst = utc.sidereal_time('apparent')
    ha  = lst - ra
    pa  = parallatic_angle(ha, dec[0], geolat)    
    frames_info['PARANG END'] = pa.value + pa_correction

    #
    # Derotation angles
    #
    # PA_on-sky = PA_detector + PARANGLE + True_North + PUP_OFFSET + INSTRUMENT_OFFSET
    #  PUP_OFFSET = -135.99 ± 0.11
    #  INSTRUMENT_OFFSET
    #   IFS = +100.48 ± 0.10
    #   IRD =    0.00 ± 0.00    
    #
    instru = frames_info['SEQ ARM'].unique()
    if len(instru) != 1:
        raise ValueError('Sequence is mixing different instruments: {0}'.format(instru))
    if instru == 'IFS':
        instru_offset = -100.48
    elif instru == 'IRDIS':
        instru_offset = 0.0
    else:
        raise ValueError('Unkown instrument {0}'.format(instru))
        
    drot_mode = frames_info['INS4 DROT2 MODE'].unique()
    if len(drot_mode) != 1:
        raise ValueError('Derotator mode has several values in the sequence')
    if drot_mode == 'ELEV':
        pupoff = 135.99
    elif drot_mode == 'SKY':
        pupoff = -100.48 + frames_info['INS4 DROT2 POSANG']
    elif drot_mode == 'STAT':
        pupoff = -100.48
    else:
        raise ValueError('Unknown derotator mode {0}'.format(drot_mode))

    frames_info['PUPIL OFFSET'] = pupoff + instru_offset

    # final derotation value
    frames_info['DEROT ANGLE'] = frames_info['PARANG'] + pupoff
    

def compute_bad_pixel_map(bpm_files, dtype=np.uint8):
    '''
    Compute a combined bad pixel map provided a list of files

    Parameters
    ----------
    bpm_files : list
        List of names for the bpm files

    dtype : data type
        Data type for the final bpm
    
    Returns
    bpm : array_like
        Combined bad pixel map
    '''

    # check that we have files
    if len(bpm_files) == 0:
        raise ValueError('No bad pixel map files provided')
    
    # get shape
    shape = fits.getdata(bpm_files[0]).shape
    
    # star with empty bpm
    bpm = np.zeros((shape[-2], shape[-1]), dtype=np.uint8)
    
    # fill if files are provided
    for f in bpm_files:
        data = fits.getdata(f)
        bpm = np.logical_or(bpm, data)

    bpm = bpm.astype(dtype)

    return bpm


def collapse_frames_info(finfo, fname, collapse_type, coadd_value=2):
    '''
    Collapse frame info to match the collapse operated on the data

    Parameters
    ----------
    finfo : dataframe
        The data frame with all the information on science frames

    fname : str
       The name of the current file
    
    collapse_type : str
        Type of collapse. Possible values are mean or coadd. Default
        is mean.

    coadd_value : int
        Number of consecutive frames to be coadded when collapse_type
        is coadd. Default is 2

    Returns
    -------
    nfinfo : dataframe
        Collapsed data frame
    '''
    
    print('   ==> collapse frames information')

    nfinfo = None
    if collapse_type == 'none':
        nfinfo = finfo
    elif collapse_type == 'mean':
        index = pd.MultiIndex.from_arrays([[fname], [0]], names=['FILE', 'IMG'])
        nfinfo = pd.DataFrame(columns=finfo.columns, index=index)

        # get min/max indices
        imin = finfo.index.get_level_values(1).min()
        imax = finfo.index.get_level_values(1).max()

        # copy data
        nfinfo.loc[(fname, 0)] = finfo.loc[(fname, imin)]
        
        # update time values
        nfinfo.loc[(fname, 0), 'DET NDIT'] = 1
        nfinfo.loc[(fname, 0), 'TIME START'] = finfo.loc[(fname, imin), 'TIME START']
        nfinfo.loc[(fname, 0), 'TIME END'] = finfo.loc[(fname, imax), 'TIME END']
        nfinfo.loc[(fname, 0), 'TIME'] = finfo.loc[(fname, imin), 'TIME START'] + \
                                         (finfo.loc[(fname, imax), 'TIME END'] - finfo.loc[(fname, imin), 'TIME START']) / 2
        
        # recompute angles
        compute_angles(nfinfo)
    elif collapse_type == 'coadd':
        coadd_value = int(coadd_value)
        NDIT = len(finfo)
        NDIT_new = NDIT // coadd_value

        index = pd.MultiIndex.from_arrays([np.full(NDIT_new, fname), np.arange(NDIT_new)], names=['FILE', 'IMG'])
        nfinfo = pd.DataFrame(columns=finfo.columns, index=index)

        for f in range(NDIT_new):
            # get min/max indices
            imin = int(f*coadd_value)
            imax = int((f+1)*coadd_value-1)

            # copy data
            nfinfo.loc[(fname, f)] = finfo.loc[(fname, imin)]

            # update time values
            nfinfo.loc[(fname, f), 'DET NDIT'] = 1
            nfinfo.loc[(fname, f), 'TIME START'] = finfo.loc[(fname, imin), 'TIME START']
            nfinfo.loc[(fname, f), 'TIME END'] = finfo.loc[(fname, imax), 'TIME END']
            nfinfo.loc[(fname, f), 'TIME'] = finfo.loc[(fname, imin), 'TIME START'] + \
                                             (finfo.loc[(fname, imax), 'TIME END'] - finfo.loc[(fname, imin), 'TIME START']) / 2

        # recompute angles
        compute_angles(nfinfo)
    else:
        raise ValueError('Unknown collapse type {0}'.format(collapse_type))        

    return nfinfo
    

def lines_intersect(a1, a2, b1, b2):
    '''
    Determines the intersection point of two lines passing by points
    (a1,a2) and (b1,b2).

    See https://stackoverflow.com/questions/3252194/numpy-and-line-intersections
    
    Parameters
    ----------
    
    a, b : 2D tuples
        Coordinates of points on line 1
    
    c, d : 2D tuples
        Coordinates of points on line 2
    
    Returns
    -------
    val
        Returns None is lines are parallel, (cx,cy) otherwise.
    '''

    # make sure we have arrays
    a1 = np.array(a1)
    a2 = np.array(a2)
    b1 = np.array(b1)
    b2 = np.array(b2)
    
    # test lines
    da = a2 - a1                # vector from A1 to A2
    db = b2 - b1                # vector from B1 to B2
    dp = a1 - b1
    pda = [-da[1], da[0]]       # perpendicular to A1-A2 vector

    # parallel lines 
    if (pda*db).sum() == 0:
        return None

    # find intersection
    denom = pda @ db
    num   = pda @ dp

    return (num / denom)*db + b1


def star_centers_from_PSF_cube(cube, wave, pixel, display=False, save_path=None):
    '''
    Compute star center from PSF images

    Parameters
    ----------
    cube : array_like
        PSF IFS cube

    wave : array_like
        Wavelength values, in nanometers

    pixel : float
        Pixel scale, in mas/pixel
    
    display : bool
        Display the fit of the satelitte spots

    save_path : str
        Path where to save the fit images
    
    Returns
    -------
    img_center : array_like
        The star center in each frame of the cube
    '''
    
    # standard parameters
    nwave = wave.size
    loD = wave*1e-6/8 * 180/np.pi * 3600*1000/pixel
    box = 30
    
    # spot fitting
    xx, yy = np.meshgrid(np.arange(2*box), np.arange(2*box))

    # multi-page PDF to save result
    if save_path is not None:
        pdf = PdfPages(save_path)
        
    # loop over images
    img_center = np.zeros((nwave, 2))
    for idx, (wave, img) in enumerate(zip(wave, cube)):
        print('  wave {0:2d}/{1:2d} ({2:.3f} micron)'.format(idx+1, nwave, wave))

        # remove any NaN
        img = np.nan_to_num(img)
        
        # center guess
        cy, cx = np.unravel_index(np.argmax(img), img.shape)

        # sub-image
        sub = img[cy-box:cy+box, cx-box:cx+box]

        # fit peak with Gaussian + constant
        imax = np.unravel_index(np.argmax(sub), sub.shape)
        g_init = models.Gaussian2D(amplitude=sub.max(), x_mean=imax[1], y_mean=imax[0],
                                   x_stddev=loD[idx], y_stddev=loD[idx]) + \
                                   models.Const2D(amplitude=sub.min())
        fitter = fitting.LevMarLSQFitter()
        par = fitter(g_init, xx, yy, sub)

        cx_final = cx - box + par[0].x_mean
        cy_final = cy - box + par[0].y_mean

        img_center[idx, 0] = cx_final
        img_center[idx, 1] = cy_final
        
        if save_path or display:
            fig = plt.figure(0, figsize=(8, 8))
            plt.clf()
            ax = fig.add_subplot(111)
            
            ax.imshow(img/img.max(), aspect='equal', vmin=1e-6, vmax=1, norm=colors.LogNorm())
            ax.plot([cx_final], [cy_final], marker='D', color='red')
            ax.add_patch(patches.Rectangle((cx-box, cy-box), 2*box, 2*box, ec='white', fc='none'))
            ax.set_title(r'Image #{0} - {1:.3f} $\mu$m'.format(idx+1, wave))

            ext = 1000 / pixel
            ax.set_xlim(cx_final-ext, cx_final+ext)
            ax.set_ylim(cy_final-ext, cy_final+ext)
                        
            plt.tight_layout()

            if save_path:
                pdf.savefig()

            if display:
                plt.pause(1e-3)

    if save_path:
        pdf.close()

    return img_center


<<<<<<< HEAD
def star_centers_from_waffle_cube(cube, wave, instrument, waffle_orientation, high_pass=False, center_offset=(0, 0), display=False, save_path=None):
    '''
    Compute star center from waffle images
=======
def star_centers_from_waffle_cube(cube, wave, instrument, waffle_orientation, high_pass=False, smooth=0, display=False, save_path=None):
    '''Compute star center from waffle images
>>>>>>> b24ce015

    Parameters
    ----------
    cube : array_like
        Waffle IRDIS cube

    wave : array_like
        Wavelength values, in nanometers

    instrument : str
        Instrument, IFS or IRDIS
    
    waffle_orientation : str
        String giving the waffle orientation '+' or 'x'

    high_pass : bool    
        Apply high-pass filter to the image before searching for the
        satelitte spots

    smooth : int    
        Apply a gaussian smoothing to the images to reduce noise. The
        value is the sigma of the gaussian in pixel.  Default is no
        smoothing
    
    center_offset : tuple
        Apply an (x,y) offset to the default center position. Default is no offset
        
    display : bool
        Display the fit of the satelitte spots

    save_path : str
        Path where to save the fit images
    
    Returns
    -------
    spot_center : array_like
        Centers of each individual spot in each frame of the cube

    spot_dist : array_like
        The 6 possible distances between the different spots

    img_center : array_like
        The star center in each frame of the cube

    '''

    # instrument
    if instrument == 'IFS':
        pixel = 7.46
        offset = 102
    elif instrument == 'IRDIS':
        pixel = 12.25
        offset = 0
    else:
        raise ValueError('Unknown instrument {0}'.format(instrument))
        
    # standard parameters
    dim = cube.shape[-1]
    nwave = wave.size
    loD = wave*1e-6/8 * 180/np.pi * 3600*1000/pixel
    
    # waffle parameters
    freq = 10 * np.sqrt(2) * 0.97
    box = 8
    if waffle_orientation == '+':
        orient = offset * np.pi / 180
    elif waffle_orientation == 'x':
        orient = offset * np.pi / 180 + np.pi / 4

    # spot fitting
    xx, yy = np.meshgrid(np.arange(2*box), np.arange(2*box))

    # multi-page PDF to save result
    if save_path is not None:
        pdf = PdfPages(save_path)

    # center guess
    if instrument == 'IFS':
        center_guess = np.full((nwave, 2), ((dim // 2)+3, (dim // 2)-1))
    elif instrument == 'IRDIS':
        center_guess = np.array(((485, 520), (486, 508)))

    # loop over images
    spot_center = np.zeros((nwave, 4, 2))
    spot_dist = np.zeros((nwave, 6))
    img_center = np.zeros((nwave, 2))
    for idx, (wave, img) in enumerate(zip(wave, cube)):
        print('  wave {0:2d}/{1:2d} ({2:.3f} micron)'.format(idx+1, nwave, wave))

        # remove any NaN
        img = np.nan_to_num(img)
    
        # center guess (+offset)
        cx_int = int(center_guess[idx, 0]) + center_offset[0]
        cy_int = int(center_guess[idx, 1]) + center_offset[1]

        # optional high-pass filter
        if high_pass:
            img = img - ndimage.median_filter(img, 15, mode='mirror')

        # optional smoothing
        if smooth > 0:
            img = ndimage.gaussian_filter(img, smooth)
            
        # create plot if needed
        if save_path or display:
            fig = plt.figure(0, figsize=(8, 8))
            plt.clf()
            col = ['red', 'blue', 'magenta', 'purple']
            ax = fig.add_subplot(111)
            ax.imshow(img/img.max(), aspect='equal', vmin=1e-2, vmax=1, norm=colors.LogNorm())
            ax.set_title(r'Image #{0} - {1:.3f} $\mu$m'.format(idx+1, wave))
            
        # satelitte spots
        for s in range(4):
            cx = int(cx_int + freq*loD[idx] * np.cos(orient + np.pi/2*s))
            cy = int(cy_int + freq*loD[idx] * np.sin(orient + np.pi/2*s))

            sub = img[cy-box:cy+box, cx-box:cx+box]

            # fit: Gaussian + constant
            imax = np.unravel_index(np.argmax(sub), sub.shape)
            g_init = models.Gaussian2D(amplitude=sub.max(), x_mean=imax[1], y_mean=imax[0],
                                       x_stddev=loD[idx], y_stddev=loD[idx]) + \
                                       models.Const2D(amplitude=sub.min())
            fitter = fitting.LevMarLSQFitter()
            par = fitter(g_init, xx, yy, sub)
            fit = par(xx, yy)

            cx_final = cx - box + par[0].x_mean
            cy_final = cy - box + par[0].y_mean

            spot_center[idx, s, 0] = cx_final
            spot_center[idx, s, 1] = cy_final

            # plot sattelite spots and fit
            if save_path or display:
                ax.plot([cx_final], [cy_final], marker='D', color=col[s])
                ax.add_patch(patches.Rectangle((cx-box, cy-box), 2*box, 2*box, ec='white', fc='none'))
                
                axs = fig.add_axes((0.17+s*0.2, 0.17, 0.1, 0.1))
                axs.imshow(sub, aspect='equal', vmin=0, vmax=sub.max())
                axs.plot([par[0].x_mean], [par[0].y_mean], marker='D', color=col[s])
                axs.set_xticks([])
                axs.set_yticks([])

                axs = fig.add_axes((0.17+s*0.2, 0.06, 0.1, 0.1))
                axs.imshow(fit, aspect='equal', vmin=0, vmax=sub.max())
                axs.set_xticks([])
                axs.set_yticks([])

        # lines intersection
        intersect = lines_intersect(spot_center[idx, 0, :], spot_center[idx, 2, :],
                                    spot_center[idx, 1, :], spot_center[idx, 3, :])
        img_center[idx] = intersect
        
        # scaling
        spot_dist[idx, 0] = np.sqrt(np.sum((spot_center[idx, 0, :] - spot_center[idx, 2, :])**2))
        spot_dist[idx, 1] = np.sqrt(np.sum((spot_center[idx, 1, :] - spot_center[idx, 3, :])**2))
        spot_dist[idx, 2] = np.sqrt(np.sum((spot_center[idx, 0, :] - spot_center[idx, 1, :])**2))
        spot_dist[idx, 3] = np.sqrt(np.sum((spot_center[idx, 0, :] - spot_center[idx, 3, :])**2))
        spot_dist[idx, 4] = np.sqrt(np.sum((spot_center[idx, 1, :] - spot_center[idx, 2, :])**2))
        spot_dist[idx, 5] = np.sqrt(np.sum((spot_center[idx, 2, :] - spot_center[idx, 3, :])**2))

        # finalize plot
        if save_path or display:
            ax.plot([spot_center[idx, 0, 0], spot_center[idx, 2, 0]],
                    [spot_center[idx, 0, 1], spot_center[idx, 2, 1]],
                    color='w', linestyle='dashed')
            ax.plot([spot_center[idx, 1, 0], spot_center[idx, 3, 0]],
                    [spot_center[idx, 1, 1], spot_center[idx, 3, 1]],
                    color='w', linestyle='dashed')

            ax.plot([intersect[0]], [intersect[1]], marker='+', color='w', ms=15)

            ext = 1000 / pixel
            ax.set_xlim(intersect[0]-ext, intersect[0]+ext)
            ax.set_ylim(intersect[1]-ext, intersect[1]+ext)
            
            plt.tight_layout()

            if save_path:
                pdf.savefig()

            if display:
                plt.pause(1e-3)

    if save_path:
        pdf.close()

    return spot_center, spot_dist, img_center<|MERGE_RESOLUTION|>--- conflicted
+++ resolved
@@ -483,14 +483,9 @@
     return img_center
 
 
-<<<<<<< HEAD
-def star_centers_from_waffle_cube(cube, wave, instrument, waffle_orientation, high_pass=False, center_offset=(0, 0), display=False, save_path=None):
+def star_centers_from_waffle_cube(cube, wave, instrument, waffle_orientation, high_pass=False, center_offset=(0, 0), smooth=0, display=False, save_path=None):
     '''
     Compute star center from waffle images
-=======
-def star_centers_from_waffle_cube(cube, wave, instrument, waffle_orientation, high_pass=False, smooth=0, display=False, save_path=None):
-    '''Compute star center from waffle images
->>>>>>> b24ce015
 
     Parameters
     ----------
